<<<<<<< HEAD
__version__ = "0.1.2"
=======
__version__ = "0.1.2dev"
>>>>>>> e76179d6
__author__ = 'EtWnn'<|MERGE_RESOLUTION|>--- conflicted
+++ resolved
@@ -1,6 +1,2 @@
-<<<<<<< HEAD
-__version__ = "0.1.2"
-=======
 __version__ = "0.1.2dev"
->>>>>>> e76179d6
 __author__ = 'EtWnn'