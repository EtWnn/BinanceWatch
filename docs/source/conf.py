# Configuration file for the Sphinx documentation builder.
#
# This file only contains a selection of the most common options. For a full
# list see the documentation:
# https://www.sphinx-doc.org/en/master/usage/configuration.html

# -- Path setup --------------------------------------------------------------

# If extensions (or modules to document with autodoc) are in another directory,
# add these directories to sys.path here. If the directory is relative to the
# documentation root, use os.path.abspath to make it absolute, like shown here.
#
import os
import sys
sys.path.insert(0, os.path.abspath('../..'))

# -- Project information -----------------------------------------------------

project = 'BinanceWatch'
copyright = '2021, EtWnn'
author = 'EtWnn'

# The full version, including alpha/beta/rc tags
<<<<<<< HEAD
release = '0.1.2'

=======
this_directory = os.path.abspath(os.path.dirname(__file__))
about = {}
with open(os.path.join(this_directory, '../../BinanceWatch/__init__.py'), encoding='utf-8') as f:
    exec(f.read(), about)
release = about['__version__']
>>>>>>> e76179d6

# -- General configuration ---------------------------------------------------

# Add any Sphinx extension module names here, as strings. They can be
# extensions coming with Sphinx (named 'sphinx.ext.*') or your custom
# ones.
extensions = ['sphinx.ext.viewcode', 'sphinx.ext.autodoc']

# Add any paths that contain templates here, relative to this directory.
templates_path = ['_templates']

source_suffix = ['.rst', '.md']

# List of patterns, relative to source directory, that match files and
# directories to ignore when looking for source files.
# This pattern also affects html_static_path and html_extra_path.
exclude_patterns = []


# -- Options for HTML output -------------------------------------------------

# The theme to use for HTML and HTML Help pages.  See the documentation for
# a list of builtin themes.
#

html_theme = 'sphinx_rtd_theme'

# Add any paths that contain custom static files (such as style sheets) here,
# relative to this directory. They are copied after the builtin static files,
# so a file named "default.css" will overwrite the builtin "default.css".
html_static_path = ['_static']<|MERGE_RESOLUTION|>--- conflicted
+++ resolved
@@ -21,16 +21,11 @@
 author = 'EtWnn'
 
 # The full version, including alpha/beta/rc tags
-<<<<<<< HEAD
-release = '0.1.2'
-
-=======
 this_directory = os.path.abspath(os.path.dirname(__file__))
 about = {}
 with open(os.path.join(this_directory, '../../BinanceWatch/__init__.py'), encoding='utf-8') as f:
     exec(f.read(), about)
 release = about['__version__']
->>>>>>> e76179d6
 
 # -- General configuration ---------------------------------------------------
 
